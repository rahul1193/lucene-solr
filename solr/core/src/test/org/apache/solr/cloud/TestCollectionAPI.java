/*
 * Licensed to the Apache Software Foundation (ASF) under one or more
 * contributor license agreements.  See the NOTICE file distributed with
 * this work for additional information regarding copyright ownership.
 * The ASF licenses this file to You under the Apache License, Version 2.0
 * (the "License"); you may not use this file except in compliance with
 * the License.  You may obtain a copy of the License at
 *
 *     http://www.apache.org/licenses/LICENSE-2.0
 *
 * Unless required by applicable law or agreed to in writing, software
 * distributed under the License is distributed on an "AS IS" BASIS,
 * WITHOUT WARRANTIES OR CONDITIONS OF ANY KIND, either express or implied.
 * See the License for the specific language governing permissions and
 * limitations under the License.
 */
package org.apache.solr.cloud;

import java.io.IOException;
import java.util.ArrayList;
import java.util.HashMap;
import java.util.List;
import java.util.Locale;
import java.util.Map;

import com.google.common.collect.Lists;
import org.apache.solr.client.solrj.SolrQuery;
import org.apache.solr.client.solrj.SolrRequest;
import org.apache.solr.client.solrj.SolrServerException;
import org.apache.solr.client.solrj.impl.CloudSolrClient;
import org.apache.solr.client.solrj.impl.HttpSolrClient.RemoteSolrException;
import org.apache.solr.client.solrj.request.CollectionAdminRequest;
import org.apache.solr.client.solrj.request.QueryRequest;
import org.apache.solr.client.solrj.response.QueryResponse;
import org.apache.solr.common.SolrException;
import org.apache.solr.common.SolrInputDocument;
import org.apache.solr.common.cloud.ClusterState;
import org.apache.solr.common.cloud.Replica;
import org.apache.solr.common.cloud.Slice;
import org.apache.solr.common.params.CollectionParams;
import org.apache.solr.common.params.ModifiableSolrParams;
import org.apache.solr.common.params.ShardParams;
import org.apache.solr.common.util.NamedList;
import org.apache.zookeeper.KeeperException;
import org.junit.Test;

import static org.apache.solr.cloud.OverseerCollectionMessageHandler.SHARD_UNIQUE;

public class TestCollectionAPI extends ReplicaPropertiesBase {

  public static final String COLLECTION_NAME = "testcollection";
  public static final String COLLECTION_NAME1 = "testcollection1";

  public TestCollectionAPI() {
    schemaString = "schema15.xml";      // we need a string id
    sliceCount = 2;
  }

  @Test
  @ShardsFixed(num = 2)
  public void test() throws Exception {
    try (CloudSolrClient client = createCloudClient(null)) {
<<<<<<< HEAD
      CollectionAdminRequest.Create req = CollectionAdminRequest.createCollection(COLLECTION_NAME, "conf1",2,2);
      req.setRealtimeReplicas(1);
=======
      CollectionAdminRequest.Create req;
      if (useTlogReplicas()) {
        req = CollectionAdminRequest.createCollection(COLLECTION_NAME, "conf1",2, 0, 1, 1);
      } else {
        req = CollectionAdminRequest.createCollection(COLLECTION_NAME, "conf1",2, 1, 0, 1);
      }
>>>>>>> ea79c668
      req.setMaxShardsPerNode(2);
      client.request(req);
      createCollection(null, COLLECTION_NAME1, 1, 1, 1, client, null, "conf1");
    }

    waitForCollection(cloudClient.getZkStateReader(), COLLECTION_NAME, 2);
    waitForCollection(cloudClient.getZkStateReader(), COLLECTION_NAME1, 1);
    waitForRecoveriesToFinish(COLLECTION_NAME, false);
    waitForRecoveriesToFinish(COLLECTION_NAME1, false);

    listCollection();
    clusterStatusNoCollection();
    clusterStatusWithCollection();
    clusterStatusWithCollectionAndShard();
    clusterStatusWithRouteKey();
    clusterStatusAliasTest();
    clusterStatusRolesTest();
    clusterStatusBadCollectionTest();
    replicaPropTest();
    clusterStatusZNodeVersion();
    testClusterStateMigration();
    testCollectionCreationCollectionNameValidation();
    testCollectionCreationShardNameValidation();
    testAliasCreationNameValidation();
    testShardCreationNameValidation();
  }

  private void clusterStatusWithCollectionAndShard() throws IOException, SolrServerException {

    try (CloudSolrClient client = createCloudClient(null)) {
      ModifiableSolrParams params = new ModifiableSolrParams();
      params.set("action", CollectionParams.CollectionAction.CLUSTERSTATUS.toString());
      params.set("collection", COLLECTION_NAME);
      params.set("shard", SHARD1);
      SolrRequest request = new QueryRequest(params);
      request.setPath("/admin/collections");

      NamedList<Object> rsp = client.request(request);
      NamedList<Object> cluster = (NamedList<Object>) rsp.get("cluster");
      assertNotNull("Cluster state should not be null", cluster);
      NamedList<Object> collections = (NamedList<Object>) cluster.get("collections");
      assertNotNull("Collections should not be null in cluster state", collections);
      assertNotNull(collections.get(COLLECTION_NAME));
      assertEquals(1, collections.size());
      Map<String, Object> collection = (Map<String, Object>) collections.get(COLLECTION_NAME);
      Map<String, Object> shardStatus = (Map<String, Object>) collection.get("shards");
      assertEquals(1, shardStatus.size());
      Map<String, Object> selectedShardStatus = (Map<String, Object>) shardStatus.get(SHARD1);
      assertNotNull(selectedShardStatus);

    }
  }


  private void listCollection() throws IOException, SolrServerException {
    try (CloudSolrClient client = createCloudClient(null)) {
      ModifiableSolrParams params = new ModifiableSolrParams();
      params.set("action", CollectionParams.CollectionAction.LIST.toString());
      SolrRequest request = new QueryRequest(params);
      request.setPath("/admin/collections");

      NamedList<Object> rsp = client.request(request);
      List<String> collections = (List<String>) rsp.get("collections");
      assertTrue("control_collection was not found in list", collections.contains("control_collection"));
      assertTrue(DEFAULT_COLLECTION + " was not found in list", collections.contains(DEFAULT_COLLECTION));
      assertTrue(COLLECTION_NAME + " was not found in list", collections.contains(COLLECTION_NAME));
      assertTrue(COLLECTION_NAME1 + " was not found in list", collections.contains(COLLECTION_NAME1));
    }

  }

  private void clusterStatusNoCollection() throws Exception {

    try (CloudSolrClient client = createCloudClient(null)) {
      ModifiableSolrParams params = new ModifiableSolrParams();
      params.set("action", CollectionParams.CollectionAction.CLUSTERSTATUS.toString());
      SolrRequest request = new QueryRequest(params);
      request.setPath("/admin/collections");

      NamedList<Object> rsp = client.request(request);
      NamedList<Object> cluster = (NamedList<Object>) rsp.get("cluster");
      assertNotNull("Cluster state should not be null", cluster);
      NamedList<Object> collections = (NamedList<Object>) cluster.get("collections");
      assertNotNull("Collections should not be null in cluster state", collections);
      assertNotNull(collections.get(COLLECTION_NAME1));
      assertEquals(4, collections.size());

      List<String> liveNodes = (List<String>) cluster.get("live_nodes");
      assertNotNull("Live nodes should not be null", liveNodes);
      assertFalse(liveNodes.isEmpty());
    }

  }

  private void clusterStatusWithCollection() throws IOException, SolrServerException {
    try (CloudSolrClient client = createCloudClient(null)) {
      ModifiableSolrParams params = new ModifiableSolrParams();
      params.set("action", CollectionParams.CollectionAction.CLUSTERSTATUS.toString());
      params.set("collection", COLLECTION_NAME);
      SolrRequest request = new QueryRequest(params);
      request.setPath("/admin/collections");

      NamedList<Object> rsp = client.request(request);
      NamedList<Object> cluster = (NamedList<Object>) rsp.get("cluster");
      assertNotNull("Cluster state should not be null", cluster);
      NamedList<Object> collections = (NamedList<Object>) cluster.get("collections");
      assertNotNull("Collections should not be null in cluster state", collections);
      assertEquals(1, collections.size());
      Map<String, Object> collection = (Map<String, Object>) collections.get(COLLECTION_NAME);
      assertNotNull(collection);
      assertEquals("conf1", collection.get("configName"));
<<<<<<< HEAD
      assertEquals("1", collection.get("realtimeReplicas"));
=======
//      assertEquals("1", collection.get("nrtReplicas"));
>>>>>>> ea79c668
    }
  }

  private void clusterStatusZNodeVersion() throws Exception {
    String cname = "clusterStatusZNodeVersion";
    try (CloudSolrClient client = createCloudClient(null)) {

      CollectionAdminRequest.createCollection(cname,"conf1",1,1).setMaxShardsPerNode(1).process(client);

      waitForRecoveriesToFinish(cname, true);

      ModifiableSolrParams params = new ModifiableSolrParams();
      params.set("action", CollectionParams.CollectionAction.CLUSTERSTATUS.toString());
      params.set("collection", cname);
      SolrRequest request = new QueryRequest(params);
      request.setPath("/admin/collections");

      NamedList<Object> rsp = client.request(request);
      NamedList<Object> cluster = (NamedList<Object>) rsp.get("cluster");
      assertNotNull("Cluster state should not be null", cluster);
      NamedList<Object> collections = (NamedList<Object>) cluster.get("collections");
      assertNotNull("Collections should not be null in cluster state", collections);
      assertEquals(1, collections.size());
      Map<String, Object> collection = (Map<String, Object>) collections.get(cname);
      assertNotNull(collection);
      assertEquals("conf1", collection.get("configName"));
      Integer znodeVersion = (Integer) collection.get("znodeVersion");
      assertNotNull(znodeVersion);

      CollectionAdminRequest.AddReplica addReplica = CollectionAdminRequest.addReplicaToShard(cname, "shard1");
      addReplica.process(client);

      waitForRecoveriesToFinish(cname, true);

      rsp = client.request(request);
      cluster = (NamedList<Object>) rsp.get("cluster");
      collections = (NamedList<Object>) cluster.get("collections");
      collection = (Map<String, Object>) collections.get(cname);
      Integer newVersion = (Integer) collection.get("znodeVersion");
      assertNotNull(newVersion);
      assertTrue(newVersion > znodeVersion);
    }
  }

  private void clusterStatusWithRouteKey() throws IOException, SolrServerException {
    try (CloudSolrClient client = createCloudClient(DEFAULT_COLLECTION)) {
      SolrInputDocument doc = new SolrInputDocument();
      doc.addField("id", "a!123"); // goes to shard2. see ShardRoutingTest for details
      client.add(doc);
      client.commit();

      ModifiableSolrParams params = new ModifiableSolrParams();
      params.set("action", CollectionParams.CollectionAction.CLUSTERSTATUS.toString());
      params.set("collection", DEFAULT_COLLECTION);
      params.set(ShardParams._ROUTE_, "a!");
      SolrRequest request = new QueryRequest(params);
      request.setPath("/admin/collections");

      NamedList<Object> rsp = client.request(request);
      NamedList<Object> cluster = (NamedList<Object>) rsp.get("cluster");
      assertNotNull("Cluster state should not be null", cluster);
      NamedList<Object> collections = (NamedList<Object>) cluster.get("collections");
      assertNotNull("Collections should not be null in cluster state", collections);
      assertNotNull(collections.get(DEFAULT_COLLECTION));
      assertEquals(1, collections.size());
      Map<String, Object> collection = (Map<String, Object>) collections.get(DEFAULT_COLLECTION);
      assertEquals("conf1", collection.get("configName"));
      Map<String, Object> shardStatus = (Map<String, Object>) collection.get("shards");
      assertEquals(1, shardStatus.size());
      Map<String, Object> selectedShardStatus = (Map<String, Object>) shardStatus.get(SHARD2);
      assertNotNull(selectedShardStatus);
    }
  }

  private void clusterStatusAliasTest() throws Exception  {
    try (CloudSolrClient client = createCloudClient(null)) {
      ModifiableSolrParams params = new ModifiableSolrParams();
      params.set("action", CollectionParams.CollectionAction.CREATEALIAS.toString());
      params.set("name", "myalias");
      params.set("collections", DEFAULT_COLLECTION + "," + COLLECTION_NAME);
      SolrRequest request = new QueryRequest(params);
      request.setPath("/admin/collections");
      client.request(request);
      params = new ModifiableSolrParams();
      params.set("action", CollectionParams.CollectionAction.CLUSTERSTATUS.toString());
      params.set("collection", DEFAULT_COLLECTION);
      request = new QueryRequest(params);
      request.setPath("/admin/collections");

      NamedList<Object> rsp = client.request(request);


      NamedList<Object> cluster = (NamedList<Object>) rsp.get("cluster");
      assertNotNull("Cluster state should not be null", cluster);
      Map<String, String> aliases = (Map<String, String>) cluster.get("aliases");
      assertNotNull("Aliases should not be null", aliases);
      assertEquals("Alias: myalias not found in cluster status",
          DEFAULT_COLLECTION + "," + COLLECTION_NAME, aliases.get("myalias"));

      NamedList<Object> collections = (NamedList<Object>) cluster.get("collections");
      assertNotNull("Collections should not be null in cluster state", collections);
      assertNotNull(collections.get(DEFAULT_COLLECTION));
      Map<String, Object> collection = (Map<String, Object>) collections.get(DEFAULT_COLLECTION);
      assertEquals("conf1", collection.get("configName"));
      List<String> collAlias = (List<String>) collection.get("aliases");
      assertEquals("Aliases not found", Lists.newArrayList("myalias"), collAlias);
    }
  }

  private void clusterStatusRolesTest() throws Exception  {
    try (CloudSolrClient client = createCloudClient(null)) {
      client.connect();
      Replica replica = client.getZkStateReader().getLeaderRetry(DEFAULT_COLLECTION, SHARD1);

      ModifiableSolrParams params = new ModifiableSolrParams();
      params.set("action", CollectionParams.CollectionAction.ADDROLE.toString());
      params.set("node", replica.getNodeName());
      params.set("role", "overseer");
      SolrRequest request = new QueryRequest(params);
      request.setPath("/admin/collections");
      client.request(request);

      params = new ModifiableSolrParams();
      params.set("action", CollectionParams.CollectionAction.CLUSTERSTATUS.toString());
      params.set("collection", DEFAULT_COLLECTION);
      request = new QueryRequest(params);
      request.setPath("/admin/collections");

      NamedList<Object> rsp = client.request(request);
      NamedList<Object> cluster = (NamedList<Object>) rsp.get("cluster");
      assertNotNull("Cluster state should not be null", cluster);
      Map<String, Object> roles = (Map<String, Object>) cluster.get("roles");
      assertNotNull("Role information should not be null", roles);
      List<String> overseer = (List<String>) roles.get("overseer");
      assertNotNull(overseer);
      assertEquals(1, overseer.size());
      assertTrue(overseer.contains(replica.getNodeName()));
    }
  }

  private void clusterStatusBadCollectionTest() throws Exception {
    try (CloudSolrClient client = createCloudClient(null)) {
      ModifiableSolrParams params = new ModifiableSolrParams();
      params.set("action", CollectionParams.CollectionAction.CLUSTERSTATUS.toString());
      params.set("collection", "bad_collection_name");
      SolrRequest request = new QueryRequest(params);
      request.setPath("/admin/collections");

      try {
        client.request(request);
        fail("Collection does not exist. An exception should be thrown");
      } catch (SolrException e) {
        //expected
        assertTrue(e.getMessage().contains("Collection: bad_collection_name not found"));
      }
    }
  }

  private void replicaPropTest() throws Exception {
    try (CloudSolrClient client = createCloudClient(null)) {
      client.connect();
      Map<String, Slice> slices = client.getZkStateReader().getClusterState().getCollection(COLLECTION_NAME).getSlicesMap();
      List<String> sliceList = new ArrayList<>(slices.keySet());
      String c1_s1 = sliceList.get(0);
      List<String> replicasList = new ArrayList<>(slices.get(c1_s1).getReplicasMap().keySet());
      String c1_s1_r1 = replicasList.get(0);
      String c1_s1_r2 = replicasList.get(1);

      String c1_s2 = sliceList.get(1);
      replicasList = new ArrayList<>(slices.get(c1_s2).getReplicasMap().keySet());
      String c1_s2_r1 = replicasList.get(0);
      String c1_s2_r2 = replicasList.get(1);


      slices = client.getZkStateReader().getClusterState().getCollection(COLLECTION_NAME1).getSlicesMap();
      sliceList = new ArrayList<>(slices.keySet());
      String c2_s1 = sliceList.get(0);
      replicasList = new ArrayList<>(slices.get(c2_s1).getReplicasMap().keySet());
      String c2_s1_r1 = replicasList.get(0);

      ModifiableSolrParams params = new ModifiableSolrParams();
      params.set("action", CollectionParams.CollectionAction.ADDREPLICAPROP.toString());

      // Insure we get error returns when omitting required parameters

      missingParamsError(client, params);
      params.set("collection", COLLECTION_NAME);
      missingParamsError(client, params);
      params.set("shard", c1_s1);
      missingParamsError(client, params);
      params.set("replica", c1_s1_r1);
      missingParamsError(client, params);
      params.set("property", "preferredLeader");
      missingParamsError(client, params);
      params.set("property.value", "true");

      SolrRequest request = new QueryRequest(params);
      request.setPath("/admin/collections");
      client.request(request);

      // The above should have set exactly one preferredleader...
      verifyPropertyVal(client, COLLECTION_NAME, c1_s1_r1, "property.preferredleader", "true");
      verifyUniquePropertyWithinCollection(client, COLLECTION_NAME, "property.preferredLeader");

      doPropertyAction(client,
          "action", CollectionParams.CollectionAction.ADDREPLICAPROP.toString(),
          "collection", COLLECTION_NAME,
          "shard", c1_s1,
          "replica", c1_s1_r2,
          "property", "preferredLeader",
          "property.value", "true");
      // The preferred leader property for shard1 should have switched to the other replica.
      verifyPropertyVal(client, COLLECTION_NAME, c1_s1_r2, "property.preferredleader", "true");
      verifyUniquePropertyWithinCollection(client, COLLECTION_NAME, "property.preferredLeader");

      doPropertyAction(client,
          "action", CollectionParams.CollectionAction.ADDREPLICAPROP.toString(),
          "collection", COLLECTION_NAME,
          "shard", c1_s2,
          "replica", c1_s2_r1,
          "property", "preferredLeader",
          "property.value", "true");

      // Now we should have a preferred leader in both shards...
      verifyPropertyVal(client, COLLECTION_NAME, c1_s1_r2, "property.preferredleader", "true");
      verifyPropertyVal(client, COLLECTION_NAME, c1_s2_r1, "property.preferredleader", "true");
      verifyUniquePropertyWithinCollection(client, COLLECTION_NAME, "property.preferredLeader");

      doPropertyAction(client,
          "action", CollectionParams.CollectionAction.ADDREPLICAPROP.toString(),
          "collection", COLLECTION_NAME1,
          "shard", c2_s1,
          "replica", c2_s1_r1,
          "property", "preferredLeader",
          "property.value", "true");

      // Now we should have three preferred leaders.
      verifyPropertyVal(client, COLLECTION_NAME, c1_s1_r2, "property.preferredleader", "true");
      verifyPropertyVal(client, COLLECTION_NAME, c1_s2_r1, "property.preferredleader", "true");
      verifyPropertyVal(client, COLLECTION_NAME1, c2_s1_r1, "property.preferredleader", "true");
      verifyUniquePropertyWithinCollection(client, COLLECTION_NAME, "property.preferredLeader");
      verifyUniquePropertyWithinCollection(client, COLLECTION_NAME1, "property.preferredLeader");

      doPropertyAction(client,
          "action", CollectionParams.CollectionAction.DELETEREPLICAPROP.toString(),
          "collection", COLLECTION_NAME1,
          "shard", c2_s1,
          "replica", c2_s1_r1,
          "property", "preferredLeader");

      // Now we should have two preferred leaders.
      // But first we have to wait for the overseer to finish the action
      verifyPropertyVal(client, COLLECTION_NAME, c1_s1_r2, "property.preferredleader", "true");
      verifyPropertyVal(client, COLLECTION_NAME, c1_s2_r1, "property.preferredleader", "true");
      verifyUniquePropertyWithinCollection(client, COLLECTION_NAME, "property.preferredLeader");
      verifyUniquePropertyWithinCollection(client, COLLECTION_NAME1, "property.preferredLeader");

      // Try adding an arbitrary property to one that has the leader property
      doPropertyAction(client,
          "action", CollectionParams.CollectionAction.ADDREPLICAPROP.toString(),
          "collection", COLLECTION_NAME,
          "shard", c1_s1,
          "replica", c1_s1_r1,
          "property", "testprop",
          "property.value", "true");

      verifyPropertyVal(client, COLLECTION_NAME, c1_s1_r2, "property.preferredleader", "true");
      verifyPropertyVal(client, COLLECTION_NAME, c1_s2_r1, "property.preferredleader", "true");
      verifyPropertyVal(client, COLLECTION_NAME, c1_s1_r1, "property.testprop", "true");
      verifyUniquePropertyWithinCollection(client, COLLECTION_NAME, "property.preferredLeader");
      verifyUniquePropertyWithinCollection(client, COLLECTION_NAME1, "property.preferredLeader");

      doPropertyAction(client,
          "action", CollectionParams.CollectionAction.ADDREPLICAPROP.toString(),
          "collection", COLLECTION_NAME,
          "shard", c1_s1,
          "replica", c1_s1_r2,
          "property", "prop",
          "property.value", "silly");

      verifyPropertyVal(client, COLLECTION_NAME, c1_s1_r2, "property.preferredleader", "true");
      verifyPropertyVal(client, COLLECTION_NAME, c1_s2_r1, "property.preferredleader", "true");
      verifyPropertyVal(client, COLLECTION_NAME, c1_s1_r1, "property.testprop", "true");
      verifyPropertyVal(client, COLLECTION_NAME, c1_s1_r2, "property.prop", "silly");
      verifyUniquePropertyWithinCollection(client, COLLECTION_NAME, "property.preferredLeader");
      verifyUniquePropertyWithinCollection(client, COLLECTION_NAME1, "property.preferredLeader");

      doPropertyAction(client,
          "action", CollectionParams.CollectionAction.ADDREPLICAPROP.toLower(),
          "collection", COLLECTION_NAME,
          "shard", c1_s1,
          "replica", c1_s1_r1,
          "property", "testprop",
          "property.value", "nonsense",
          SHARD_UNIQUE, "true");

      verifyPropertyVal(client, COLLECTION_NAME, c1_s1_r2, "property.preferredleader", "true");
      verifyPropertyVal(client, COLLECTION_NAME, c1_s2_r1, "property.preferredleader", "true");
      verifyPropertyVal(client, COLLECTION_NAME, c1_s1_r1, "property.testprop", "nonsense");
      verifyPropertyVal(client, COLLECTION_NAME, c1_s1_r2, "property.prop", "silly");
      verifyUniquePropertyWithinCollection(client, COLLECTION_NAME, "property.preferredLeader");
      verifyUniquePropertyWithinCollection(client, COLLECTION_NAME1, "property.preferredLeader");


      doPropertyAction(client,
          "action", CollectionParams.CollectionAction.ADDREPLICAPROP.toLower(),
          "collection", COLLECTION_NAME,
          "shard", c1_s1,
          "replica", c1_s1_r1,
          "property", "property.testprop",
          "property.value", "true",
          SHARD_UNIQUE, "false");

      verifyPropertyVal(client, COLLECTION_NAME, c1_s1_r2, "property.preferredleader", "true");
      verifyPropertyVal(client, COLLECTION_NAME, c1_s2_r1, "property.preferredleader", "true");
      verifyPropertyVal(client, COLLECTION_NAME, c1_s1_r1, "property.testprop", "true");
      verifyPropertyVal(client, COLLECTION_NAME, c1_s1_r2, "property.prop", "silly");
      verifyUniquePropertyWithinCollection(client, COLLECTION_NAME, "property.preferredLeader");
      verifyUniquePropertyWithinCollection(client, COLLECTION_NAME1, "property.preferredLeader");

      doPropertyAction(client,
          "action", CollectionParams.CollectionAction.DELETEREPLICAPROP.toLower(),
          "collection", COLLECTION_NAME,
          "shard", c1_s1,
          "replica", c1_s1_r1,
          "property", "property.testprop");

      verifyPropertyVal(client, COLLECTION_NAME, c1_s1_r2, "property.preferredleader", "true");
      verifyPropertyVal(client, COLLECTION_NAME, c1_s2_r1, "property.preferredleader", "true");
      verifyPropertyNotPresent(client, COLLECTION_NAME, c1_s1_r1, "property.testprop");
      verifyPropertyVal(client, COLLECTION_NAME, c1_s1_r2, "property.prop", "silly");
      verifyUniquePropertyWithinCollection(client, COLLECTION_NAME, "property.preferredLeader");
      verifyUniquePropertyWithinCollection(client, COLLECTION_NAME1, "property.preferredLeader");

      try {
        doPropertyAction(client,
            "action", CollectionParams.CollectionAction.ADDREPLICAPROP.toString(),
            "collection", COLLECTION_NAME,
            "shard", c1_s1,
            "replica", c1_s1_r1,
            "property", "preferredLeader",
            "property.value", "true",
            SHARD_UNIQUE, "false");
        fail("Should have thrown an exception, setting shardUnique=false is not allowed for 'preferredLeader'.");
      } catch (SolrException se) {
        assertTrue("Should have received a specific error message",
            se.getMessage().contains("with the shardUnique parameter set to something other than 'true'"));
      }

      verifyPropertyVal(client, COLLECTION_NAME, c1_s1_r2, "property.preferredleader", "true");
      verifyPropertyVal(client, COLLECTION_NAME, c1_s2_r1, "property.preferredleader", "true");
      verifyPropertyNotPresent(client, COLLECTION_NAME, c1_s1_r1, "property.testprop");
      verifyPropertyVal(client, COLLECTION_NAME, c1_s1_r2, "property.prop", "silly");
      verifyUniquePropertyWithinCollection(client, COLLECTION_NAME, "property.preferredLeader");
      verifyUniquePropertyWithinCollection(client, COLLECTION_NAME1, "property.preferredLeader");

      Map<String, String> origProps = getProps(client, COLLECTION_NAME, c1_s1_r1,
          "state", "core", "node_name", "base_url");

      doPropertyAction(client,
          "action", CollectionParams.CollectionAction.ADDREPLICAPROP.toLower(),
          "collection", COLLECTION_NAME,
          "shard", c1_s1,
          "replica", c1_s1_r1,
          "property", "state",
          "property.value", "state_bad");

      doPropertyAction(client,
          "action", CollectionParams.CollectionAction.ADDREPLICAPROP.toLower(),
          "collection", COLLECTION_NAME,
          "shard", c1_s1,
          "replica", c1_s1_r1,
          "property", "core",
          "property.value", "core_bad");

      doPropertyAction(client,
          "action", CollectionParams.CollectionAction.ADDREPLICAPROP.toLower(),
          "collection", COLLECTION_NAME,
          "shard", c1_s1,
          "replica", c1_s1_r1,
          "property", "node_name",
          "property.value", "node_name_bad");

      doPropertyAction(client,
          "action", CollectionParams.CollectionAction.ADDREPLICAPROP.toLower(),
          "collection", COLLECTION_NAME,
          "shard", c1_s1,
          "replica", c1_s1_r1,
          "property", "base_url",
          "property.value", "base_url_bad");

      // The above should be on new proeprties.
      verifyPropertyVal(client, COLLECTION_NAME, c1_s1_r1, "property.state", "state_bad");
      verifyPropertyVal(client, COLLECTION_NAME, c1_s1_r1, "property.core", "core_bad");
      verifyPropertyVal(client, COLLECTION_NAME, c1_s1_r1, "property.node_name", "node_name_bad");
      verifyPropertyVal(client, COLLECTION_NAME, c1_s1_r1, "property.base_url", "base_url_bad");

      doPropertyAction(client,
          "action", CollectionParams.CollectionAction.DELETEREPLICAPROP.toLower(),
          "collection", COLLECTION_NAME,
          "shard", c1_s1,
          "replica", c1_s1_r1,
          "property", "state");

      doPropertyAction(client,
          "action", CollectionParams.CollectionAction.DELETEREPLICAPROP.toLower(),
          "collection", COLLECTION_NAME,
          "shard", c1_s1,
          "replica", c1_s1_r1,
          "property", "core");

      doPropertyAction(client,
          "action", CollectionParams.CollectionAction.DELETEREPLICAPROP.toLower(),
          "collection", COLLECTION_NAME,
          "shard", c1_s1,
          "replica", c1_s1_r1,
          "property", "node_name");

      doPropertyAction(client,
          "action", CollectionParams.CollectionAction.DELETEREPLICAPROP.toLower(),
          "collection", COLLECTION_NAME,
          "shard", c1_s1,
          "replica", c1_s1_r1,
          "property", "base_url");

      // They better not have been changed!
      for (Map.Entry<String, String> ent : origProps.entrySet()) {
        verifyPropertyVal(client, COLLECTION_NAME, c1_s1_r1, ent.getKey(), ent.getValue());
      }

      verifyPropertyNotPresent(client, COLLECTION_NAME, c1_s1_r1, "property.state");
      verifyPropertyNotPresent(client, COLLECTION_NAME, c1_s1_r1, "property.core");
      verifyPropertyNotPresent(client, COLLECTION_NAME, c1_s1_r1, "property.node_name");
      verifyPropertyNotPresent(client, COLLECTION_NAME, c1_s1_r1, "property.base_url");

    }
  }

  private void testClusterStateMigration() throws Exception {
    try (CloudSolrClient client = createCloudClient(null)) {
      client.connect();

      CollectionAdminRequest.createCollection("testClusterStateMigration","conf1",1,1).setStateFormat(1).process(client);

      waitForRecoveriesToFinish("testClusterStateMigration", true);

      assertEquals(1, client.getZkStateReader().getClusterState().getCollection("testClusterStateMigration").getStateFormat());

      for (int i = 0; i < 10; i++) {
        SolrInputDocument doc = new SolrInputDocument();
        doc.addField("id", "id_" + i);
        client.add("testClusterStateMigration", doc);
      }
      client.commit("testClusterStateMigration");

      CollectionAdminRequest.migrateCollectionFormat("testClusterStateMigration").process(client);

      client.getZkStateReader().forceUpdateCollection("testClusterStateMigration");

      assertEquals(2, client.getZkStateReader().getClusterState().getCollection("testClusterStateMigration").getStateFormat());

      QueryResponse response = client.query("testClusterStateMigration", new SolrQuery("*:*"));
      assertEquals(10, response.getResults().getNumFound());
    }
  }
  
  private void testCollectionCreationCollectionNameValidation() throws Exception {
    try (CloudSolrClient client = createCloudClient(null)) {
      ModifiableSolrParams params = new ModifiableSolrParams();
      params.set("action", CollectionParams.CollectionAction.CREATE.toString());
      params.set("name", "invalid@name#with$weird%characters");
      SolrRequest request = new QueryRequest(params);
      request.setPath("/admin/collections");

      try {
        client.request(request);
        fail();
      } catch (RemoteSolrException e) {
        final String errorMessage = e.getMessage();
        assertTrue(errorMessage.contains("Invalid collection"));
        assertTrue(errorMessage.contains("invalid@name#with$weird%characters"));
        assertTrue(errorMessage.contains("collection names must consist entirely of"));
      }
    }
  }
  
  private void testCollectionCreationShardNameValidation() throws Exception {
    try (CloudSolrClient client = createCloudClient(null)) {
      ModifiableSolrParams params = new ModifiableSolrParams();
      params.set("action", CollectionParams.CollectionAction.CREATE.toString());
      params.set("name", "valid_collection_name");
      params.set("router.name", "implicit");
      params.set("numShards", "1");
      params.set("shards", "invalid@name#with$weird%characters");
      SolrRequest request = new QueryRequest(params);
      request.setPath("/admin/collections");

      try {
        client.request(request);
        fail();
      } catch (RemoteSolrException e) {
        final String errorMessage = e.getMessage();
        assertTrue(errorMessage.contains("Invalid shard"));
        assertTrue(errorMessage.contains("invalid@name#with$weird%characters"));
        assertTrue(errorMessage.contains("shard names must consist entirely of"));
      }
    }
  }
  
  private void testAliasCreationNameValidation() throws Exception{
    try (CloudSolrClient client = createCloudClient(null)) {
      ModifiableSolrParams params = new ModifiableSolrParams();
      params.set("action", CollectionParams.CollectionAction.CREATEALIAS.toString());
      params.set("name", "invalid@name#with$weird%characters");
      params.set("collections", COLLECTION_NAME);
      SolrRequest request = new QueryRequest(params);
      request.setPath("/admin/collections");

      try {
        client.request(request);
        fail();
      } catch (RemoteSolrException e) {
        final String errorMessage = e.getMessage();
        assertTrue(errorMessage.contains("Invalid alias"));
        assertTrue(errorMessage.contains("invalid@name#with$weird%characters"));
        assertTrue(errorMessage.contains("alias names must consist entirely of"));
      }
    }
  }

  private void testShardCreationNameValidation() throws Exception {
    try (CloudSolrClient client = createCloudClient(null)) {
      client.connect();
      // Create a collection w/ implicit router
      ModifiableSolrParams params = new ModifiableSolrParams();
      params.set("action", CollectionParams.CollectionAction.CREATE.toString());
      params.set("name", "valid_collection_name");
      params.set("shards", "a");
      params.set("router.name", "implicit");
      SolrRequest request = new QueryRequest(params);
      request.setPath("/admin/collections");
      client.request(request);

      params = new ModifiableSolrParams();
      params.set("action", CollectionParams.CollectionAction.CREATESHARD.toString());
      params.set("collection", "valid_collection_name");
      params.set("shard", "invalid@name#with$weird%characters");

      request = new QueryRequest(params);
      request.setPath("/admin/collections");

      try {
        client.request(request);
        fail();
      } catch (RemoteSolrException e) {
        final String errorMessage = e.getMessage();
        assertTrue(errorMessage.contains("Invalid shard"));
        assertTrue(errorMessage.contains("invalid@name#with$weird%characters"));
        assertTrue(errorMessage.contains("shard names must consist entirely of"));
      }
    }
  }

  // Expects the map will have keys, but blank values.
  private Map<String, String> getProps(CloudSolrClient client, String collectionName, String replicaName, String... props)
      throws KeeperException, InterruptedException {

    client.getZkStateReader().forceUpdateCollection(collectionName);
    ClusterState clusterState = client.getZkStateReader().getClusterState();
    Replica replica = clusterState.getReplica(collectionName, replicaName);
    if (replica == null) {
      fail("Could not find collection/replica pair! " + collectionName + "/" + replicaName);
    }
    Map<String, String> propMap = new HashMap<>();
    for (String prop : props) {
      propMap.put(prop, replica.getStr(prop));
    }
    return propMap;
  }
  private void missingParamsError(CloudSolrClient client, ModifiableSolrParams origParams)
      throws IOException, SolrServerException {

    SolrRequest request;
    try {
      request = new QueryRequest(origParams);
      request.setPath("/admin/collections");
      client.request(request);
      fail("Should have thrown a SolrException due to lack of a required parameter.");
    } catch (SolrException se) {
      assertTrue("Should have gotten a specific message back mentioning 'missing required parameter'. Got: " + se.getMessage(),
          se.getMessage().toLowerCase(Locale.ROOT).contains("missing required parameter:"));
    }
  }
}<|MERGE_RESOLUTION|>--- conflicted
+++ resolved
@@ -60,17 +60,12 @@
   @ShardsFixed(num = 2)
   public void test() throws Exception {
     try (CloudSolrClient client = createCloudClient(null)) {
-<<<<<<< HEAD
-      CollectionAdminRequest.Create req = CollectionAdminRequest.createCollection(COLLECTION_NAME, "conf1",2,2);
-      req.setRealtimeReplicas(1);
-=======
       CollectionAdminRequest.Create req;
       if (useTlogReplicas()) {
         req = CollectionAdminRequest.createCollection(COLLECTION_NAME, "conf1",2, 0, 1, 1);
       } else {
         req = CollectionAdminRequest.createCollection(COLLECTION_NAME, "conf1",2, 1, 0, 1);
       }
->>>>>>> ea79c668
       req.setMaxShardsPerNode(2);
       client.request(req);
       createCollection(null, COLLECTION_NAME1, 1, 1, 1, client, null, "conf1");
@@ -182,11 +177,7 @@
       Map<String, Object> collection = (Map<String, Object>) collections.get(COLLECTION_NAME);
       assertNotNull(collection);
       assertEquals("conf1", collection.get("configName"));
-<<<<<<< HEAD
-      assertEquals("1", collection.get("realtimeReplicas"));
-=======
 //      assertEquals("1", collection.get("nrtReplicas"));
->>>>>>> ea79c668
     }
   }
 
