<?xml version="1.0"?>

<!--
    Licensed to the Apache Software Foundation (ASF) under one or more
    contributor license agreements.  See the NOTICE file distributed with
    this work for additional information regarding copyright ownership.
    The ASF licenses this file to You under the Apache License, Version 2.0
    the "License"); you may not use this file except in compliance with
    the License.  You may obtain a copy of the License at
 
        http://www.apache.org/licenses/LICENSE-2.0
 
    Unless required by applicable law or agreed to in writing, software
    distributed under the License is distributed on an "AS IS" BASIS,
    WITHOUT WARRANTIES OR CONDITIONS OF ANY KIND, either express or implied.
    See the License for the specific language governing permissions and
    limitations under the License.
 -->

<project name="suggest" default="default">

  <description>
    Auto-suggest and Spellchecking support
  </description>
	
  <!-- just a list of words for testing suggesters -->
  <property name="rat.excludes" value="**/Top50KWiki.utf8"/>

  <import file="../module-build.xml"/>

  <path id="classpath">
    <pathelement path="${analyzers-common.jar}"/>
    <pathelement path="${misc.jar}"/>
    <pathelement path="${queries.jar}"/>
    <path refid="base.classpath"/>
  </path>

<<<<<<< HEAD
  <target name="javadocs" depends="javadocs-queries,javadocs-analyzers-common,compile-core">
=======
  <target name="javadocs" depends="javadocs-queries,javadocs-misc,compile-core">
>>>>>>> 02e3fd09
    <invoke-module-javadoc>
      <links>
        <link href="../analyzers-common"/>
      	<link href="../queries"/>
      	<link href="../misc"/>
      </links>
    </invoke-module-javadoc>
  </target>

  <target name="compile-core" depends="jar-expressions, jar-misc, jar-analyzers-common, common.compile-core" />

</project><|MERGE_RESOLUTION|>--- conflicted
+++ resolved
@@ -35,11 +35,7 @@
     <path refid="base.classpath"/>
   </path>
 
-<<<<<<< HEAD
-  <target name="javadocs" depends="javadocs-queries,javadocs-analyzers-common,compile-core">
-=======
-  <target name="javadocs" depends="javadocs-queries,javadocs-misc,compile-core">
->>>>>>> 02e3fd09
+  <target name="javadocs" depends="javadocs-queries,javadocs-analyzers-common,javadocs-misc,compile-core">
     <invoke-module-javadoc>
       <links>
         <link href="../analyzers-common"/>
