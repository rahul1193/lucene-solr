package org.apache.lucene.store;

/**
 * Licensed to the Apache Software Foundation (ASF) under one or more
 * contributor license agreements.  See the NOTICE file distributed with
 * this work for additional information regarding copyright ownership.
 * The ASF licenses this file to You under the Apache License, Version 2.0
 * (the "License"); you may not use this file except in compliance with
 * the License.  You may obtain a copy of the License at
 *
 *     http://www.apache.org/licenses/LICENSE-2.0
 *
 * Unless required by applicable law or agreed to in writing, software
 * distributed under the License is distributed on an "AS IS" BASIS,
 * WITHOUT WARRANTIES OR CONDITIONS OF ANY KIND, either express or implied.
 * See the License for the specific language governing permissions and
 * limitations under the License.
 */

import org.apache.lucene.index.CorruptIndexException;
import org.apache.lucene.index.IndexFileNames;
import org.apache.lucene.store.Directory;
import org.apache.lucene.store.IndexInput;
import org.apache.lucene.store.IndexOutput;
import org.apache.lucene.store.Lock;
import org.apache.lucene.util.IOUtils;

import java.util.Collection;
import java.util.Collections;
import java.util.HashMap;
import java.util.Map;
import java.io.FileNotFoundException;
import java.io.IOException;

/**
 * Class for accessing a compound stream.
 * This class implements a directory, but is limited to only read operations.
 * Directory methods that would normally modify data throw an exception.
 * @lucene.experimental
 */
public abstract class CompoundFileDirectory extends Directory {
  
  /** Offset/Length for a slice inside of a compound file */
  public static final class FileEntry {
    long offset;
    long length;
  }
  
  private final Directory directory;
  private final String fileName;
  protected final int readBufferSize;  
  private Map<String,FileEntry> entries;
  private boolean openForWrite;
  private static final Map<String,FileEntry> SENTINEL = Collections.emptyMap();
  private CompoundFileWriter writer;
  
  /**
   * Create a new CompoundFileDirectory.
   * <p>
   * NOTE: subclasses must call {@link #initForRead(Map)} before the directory can be used.
   */
<<<<<<< HEAD
  public CompoundFileDirectory(Directory directory, String fileName, IOContext context) throws IOException {
    assert !(directory instanceof CompoundFileDirectory) : "compound file inside of compound file: " + fileName;
=======
  public CompoundFileDirectory(Directory directory, String fileName, int readBufferSize) throws IOException {

>>>>>>> ea67cd8b
    this.directory = directory;
    this.fileName = fileName;
    this.readBufferSize = BufferedIndexInput.bufferSize(context);
    this.isOpen = false;
  }
  
  /** Initialize with a map of filename->slices */
  protected final void initForRead(Map<String,FileEntry> entries) {
    this.entries = entries;
    this.isOpen = true;
    this.openForWrite = false;
  }
  
  protected final void initForWrite() {
    assert !(directory instanceof CompoundFileDirectory) : "compound file inside of compound file: " + fileName;
    this.entries = SENTINEL;
    this.openForWrite = true;
    this.isOpen = true;
    writer = new CompoundFileWriter(directory, fileName);
  }
  
  /** Helper method that reads CFS entries from an input stream */
  public static final Map<String,FileEntry> readEntries(IndexInput stream, Directory dir, String name) throws IOException {
    // read the first VInt. If it is negative, it's the version number
    // otherwise it's the count (pre-3.1 indexes)
    final int firstInt = stream.readVInt();
    if (firstInt == CompoundFileWriter.FORMAT_CURRENT) {
      IndexInput input = null;
      try {
        input = dir.openInput(IndexFileNames.segmentFileName(IndexFileNames.stripExtension(name), "",
            IndexFileNames.COMPOUND_FILE_ENTRIES_EXTENSION), IOContext.READONCE);
        final int readInt = input.readInt(); // unused right now
        assert readInt == CompoundFileWriter.ENTRY_FORMAT_CURRENT;
        final int numEntries = input.readVInt();
        final Map<String, FileEntry> mapping = new HashMap<String, CompoundFileDirectory.FileEntry>(
            numEntries);
        for (int i = 0; i < numEntries; i++) {
          final FileEntry fileEntry = new FileEntry();
          mapping.put(input.readString(), fileEntry);
          fileEntry.offset = input.readLong();
          fileEntry.length = input.readLong();
        }
        return mapping;
      } finally {
        IOUtils.closeSafely(true, input);
      }
    }
    
    // TODO remove once 3.x is not supported anymore
    return readLegacyEntries(stream, firstInt);
  }

  private static Map<String, FileEntry> readLegacyEntries(IndexInput stream,
      int firstInt) throws CorruptIndexException, IOException {
    final Map<String,FileEntry> entries = new HashMap<String,FileEntry>();
    final int count;
    final boolean stripSegmentName;
    if (firstInt < CompoundFileWriter.FORMAT_PRE_VERSION) {
      if (firstInt < CompoundFileWriter.FORMAT_CURRENT) {
        throw new CorruptIndexException("Incompatible format version: "
            + firstInt + " expected " + CompoundFileWriter.FORMAT_CURRENT);
      }
      // It's a post-3.1 index, read the count.
      count = stream.readVInt();
      stripSegmentName = false;
    } else {
      count = firstInt;
      stripSegmentName = true;
    }
    
    // read the directory and init files
    long streamLength = stream.length();
    FileEntry entry = null;
    for (int i=0; i<count; i++) {
      long offset = stream.readLong();
      if (offset < 0 || offset > streamLength) {
        throw new CorruptIndexException("Invalid CFS entry offset: " + offset);
      }
      String id = stream.readString();
      
      if (stripSegmentName) {
        // Fix the id to not include the segment names. This is relevant for
        // pre-3.1 indexes.
        id = IndexFileNames.stripSegmentName(id);
      }
      
      if (entry != null) {
        // set length of the previous entry
        entry.length = offset - entry.offset;
      }
      
      entry = new FileEntry();
      entry.offset = offset;
      entries.put(id, entry);
    }
    
    // set the length of the final entry
    if (entry != null) {
      entry.length = streamLength - entry.offset;
    }
    
    return entries;
  }
  
  public Directory getDirectory() {
    return directory;
  }
  
  public String getName() {
    return fileName;
  }
  
  @Override
  public synchronized void close() throws IOException {
    if (!isOpen) {
      // allow double close - usually to be consistent with other closeables
      assert entries == null; 
      return; // already closed
     }
    entries = null;
    isOpen = false;
    if (writer != null) {
      assert openForWrite;
      writer.close();
    }
  }
  
  @Override
  public synchronized IndexInput openInput(String id, IOContext context) throws IOException {
    ensureOpen();
    assert !openForWrite;
    id = IndexFileNames.stripSegmentName(id);
    final FileEntry entry = entries.get(id);
    if (entry == null)
      throw new IOException("No sub-file with id " + id + " found (files: " + entries.keySet() + ")");
    
    return openInputSlice(id, entry.offset, entry.length, readBufferSize);
  }
  
  /** Return an IndexInput that represents a "slice" or portion of the CFS file. */
  public abstract IndexInput openInputSlice(String id, long offset, long length, int readBufferSize) throws IOException;
  
  /** Returns an array of strings, one for each file in the directory. */
  @Override
  public String[] listAll() {
    ensureOpen();
    String[] res;
    if (writer != null) {
      res = writer.listAll(); 
    } else {
      res = entries.keySet().toArray(new String[entries.size()]);
      // Add the segment name
      String seg = fileName.substring(0, fileName.indexOf('.'));
      for (int i = 0; i < res.length; i++) {
        res[i] = seg + res[i];
      }
    }
    return res;
  }
  
  /** Returns true iff a file with the given name exists. */
  @Override
  public boolean fileExists(String name) {
    ensureOpen();
    if (this.writer != null) {
      return writer.fileExists(name);
    }
    return entries.containsKey(IndexFileNames.stripSegmentName(name));
  }
  
  
  /** Returns the time the compound file was last modified. */
  @Override
  public long fileModified(String name) throws IOException {
    ensureOpen();
    return directory.fileModified(fileName);
  }
  
  /** Not implemented
   * @throws UnsupportedOperationException */
  @Override
  public void deleteFile(String name) {
    throw new UnsupportedOperationException();
  }
  
  /** Not implemented
   * @throws UnsupportedOperationException */
  public void renameFile(String from, String to) {
    throw new UnsupportedOperationException();
  }
  
  /** Returns the length of a file in the directory.
   * @throws IOException if the file does not exist */
  @Override
  public long fileLength(String name) throws IOException {
    ensureOpen();
    if (this.writer != null) {
      return writer.fileLenght(name);
    }
    FileEntry e = entries.get(IndexFileNames.stripSegmentName(name));
    if (e == null)
      throw new FileNotFoundException(name);
    return e.length;
  }
  
  @Override
  public IndexOutput createOutput(String name, IOContext context) throws IOException {
    ensureOpen();
<<<<<<< HEAD
    initWriter();
    return writer.createOutput(name, context);
=======
    return writer.createOutput(name);
>>>>>>> ea67cd8b
  }
  
  @Override
  public void sync(Collection<String> names) throws IOException {
    throw new UnsupportedOperationException();
  }
  
  /** Not implemented
   * @throws UnsupportedOperationException */
  @Override
  public Lock makeLock(String name) {
    throw new UnsupportedOperationException();
  }
  
  @Override
<<<<<<< HEAD
  public final CompoundFileDirectory openCompoundInput(String name, IOContext context) throws IOException {
    // NOTE: final to make nested compounding impossible.
    throw new UnsupportedOperationException();
=======
  public CompoundFileDirectory openCompoundInput(String name, int bufferSize) throws IOException {
    FileEntry fileEntry = this.entries.get(IndexFileNames.stripSegmentName(name));
    if (fileEntry == null) {
      throw new FileNotFoundException("file " + name + " does not exists in this CFS");
    }
    return new NestedCompoundFileDirectory(name, bufferSize, fileEntry.offset, fileEntry.length);
>>>>>>> ea67cd8b
  }
  
  /** Not implemented
  * @throws UnsupportedOperationException */
  @Override
  public CompoundFileDirectory createCompoundOutput(String name, IOContext context)
      throws IOException {
    throw new UnsupportedOperationException("can not create nested CFS, create seperately and use Directory.copy instead");
  }
   
  private class NestedCompoundFileDirectory extends CompoundFileDirectory {

    private final long cfsOffset;
    private final long cfsLength;

    public NestedCompoundFileDirectory(String fileName, int readBufferSize, long offset, long length)
        throws IOException {
      super(directory, fileName, readBufferSize);
      this.cfsOffset = offset;
      this.cfsLength = length;
      IndexInput input = null;
      try {
        input = CompoundFileDirectory.this.openInput(fileName, 128);
        initForRead(CompoundFileDirectory.readEntries(input,
            CompoundFileDirectory.this, fileName));
      } finally {
        IOUtils.closeSafely(false, input);
      }
    }

    @Override
    public IndexInput openInputSlice(String id, long offset, long length,
        int readBufferSize) throws IOException {
      assert offset + length <= cfsLength; 
      return CompoundFileDirectory.this.openInputSlice(id, cfsOffset + offset, length, readBufferSize);
    }
    
  }
  
}<|MERGE_RESOLUTION|>--- conflicted
+++ resolved
@@ -59,13 +59,8 @@
    * <p>
    * NOTE: subclasses must call {@link #initForRead(Map)} before the directory can be used.
    */
-<<<<<<< HEAD
   public CompoundFileDirectory(Directory directory, String fileName, IOContext context) throws IOException {
-    assert !(directory instanceof CompoundFileDirectory) : "compound file inside of compound file: " + fileName;
-=======
-  public CompoundFileDirectory(Directory directory, String fileName, int readBufferSize) throws IOException {
-
->>>>>>> ea67cd8b
+
     this.directory = directory;
     this.fileName = fileName;
     this.readBufferSize = BufferedIndexInput.bufferSize(context);
@@ -274,12 +269,7 @@
   @Override
   public IndexOutput createOutput(String name, IOContext context) throws IOException {
     ensureOpen();
-<<<<<<< HEAD
-    initWriter();
     return writer.createOutput(name, context);
-=======
-    return writer.createOutput(name);
->>>>>>> ea67cd8b
   }
   
   @Override
@@ -295,18 +285,12 @@
   }
   
   @Override
-<<<<<<< HEAD
-  public final CompoundFileDirectory openCompoundInput(String name, IOContext context) throws IOException {
-    // NOTE: final to make nested compounding impossible.
-    throw new UnsupportedOperationException();
-=======
-  public CompoundFileDirectory openCompoundInput(String name, int bufferSize) throws IOException {
+  public CompoundFileDirectory openCompoundInput(String name, IOContext context) throws IOException {
     FileEntry fileEntry = this.entries.get(IndexFileNames.stripSegmentName(name));
     if (fileEntry == null) {
       throw new FileNotFoundException("file " + name + " does not exists in this CFS");
     }
-    return new NestedCompoundFileDirectory(name, bufferSize, fileEntry.offset, fileEntry.length);
->>>>>>> ea67cd8b
+    return new NestedCompoundFileDirectory(name, context, fileEntry.offset, fileEntry.length);
   }
   
   /** Not implemented
@@ -322,14 +306,14 @@
     private final long cfsOffset;
     private final long cfsLength;
 
-    public NestedCompoundFileDirectory(String fileName, int readBufferSize, long offset, long length)
+    public NestedCompoundFileDirectory(String fileName, IOContext context, long offset, long length)
         throws IOException {
-      super(directory, fileName, readBufferSize);
+      super(directory, fileName, context);
       this.cfsOffset = offset;
       this.cfsLength = length;
       IndexInput input = null;
       try {
-        input = CompoundFileDirectory.this.openInput(fileName, 128);
+        input = CompoundFileDirectory.this.openInput(fileName, IOContext.READONCE);
         initForRead(CompoundFileDirectory.readEntries(input,
             CompoundFileDirectory.this, fileName));
       } finally {
